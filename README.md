--- conflicted
+++ resolved
@@ -59,8 +59,7 @@
 
 > What devices can I use for previewing?
 
-<<<<<<< HEAD
-If you are running the `beta` or `dev` channel of Flutter, you can use Android or iOS.
+If you are running the `stable`, `beta` or `dev` channel of Flutter, you can use Android or iOS.
 If you are running the `master` channel of Flutter, you can use macOS, Android or iOS.
 
 > What about Windows?
@@ -74,14 +73,6 @@
     url: https://github.com/google/flutter-desktop-embedding/
     path: plugins/flutter_plugins/path_provider_fde
 ```
-=======
-Yes, but you have to make sure that you have support for `path_provider` (which is not included yet in the package since Desktop platforms are still in prerelease).
-
-* For macOS, you will need the `path_provider_macos`package until `path_provider` package provides an implementation (soon).
-* For Linux and Windows, a (documentation)[https://github.com/google/flutter-desktop-embedding/blob/master/plugins/flutter_plugins/README.md] is available (*this is subject to change*).
-
->>>>>>> 6bebb942
-
 This is a temporary solution only. More information about this plug-in can be found [here](https://github.com/google/flutter-desktop-embedding/blob/master/plugins/flutter_plugins/README.md).
 
 ## Ideas and roadmap
