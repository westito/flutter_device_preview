--- conflicted
+++ resolved
@@ -1,13 +1,11 @@
-<<<<<<< HEAD
 ## 0.2.7
 
 - Update to stable API surface for macOS
 - Fix API deprecations
-=======
+
 ## 0.2.6+1
 
 - Updated documentation.
->>>>>>> 8cfade44
 
 ## 0.2.6
 
